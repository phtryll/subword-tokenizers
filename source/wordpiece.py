--- conflicted
+++ resolved
@@ -85,11 +85,8 @@
                 break
 
             # Choose pair with highest score
-<<<<<<< HEAD
             best_pair = max(scores, key=scores.get) # type:ignore
-=======
-            best_pair = max(scores, key=scores.get)
->>>>>>> 1c29dc0e
+
             # Add merged token to vocab
             merged_token = best_pair[0] + best_pair[1][2:]
             self.vocab.add(merged_token)
@@ -304,7 +301,7 @@
             node = node.children[s[i]]
             i = i + 1
         return tokens, node, i
-    
+
     def load_resources(self, path: str) -> None:
         """
         Load WordPiece merges and vocabulary, and rebuild vocabulary trie for FastWP.
